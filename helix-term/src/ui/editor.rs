--- conflicted
+++ resolved
@@ -8,13 +8,8 @@
 
 use helix_core::{
     coords_at_pos,
-<<<<<<< HEAD
     graphemes::ensure_grapheme_boundary_next,
-    syntax::{self, Highlight, HighlightEvent},
-=======
-    graphemes::ensure_grapheme_boundary,
     syntax::{self, HighlightEvent},
->>>>>>> 9f62ad07
     LineEnding, Position, Range,
 };
 use helix_view::{

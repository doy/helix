--- conflicted
+++ resolved
@@ -1400,7 +1400,6 @@
             );
         }
 
-<<<<<<< HEAD
         if let Some(ref vars) = cx.editor.variables {
             let mut text = String::new();
             let mut height = 0;
@@ -1450,14 +1449,10 @@
             info.render(area, surface, cx);
         }
 
-        if let Some(ref mut info) = self.autoinfo {
-            info.render(area, surface, cx);
-=======
         if cx.editor.config.auto_info {
             if let Some(ref mut info) = self.autoinfo {
                 info.render(area, surface, cx);
             }
->>>>>>> f979bdc4
         }
 
         let key_width = 15u16; // for showing pending keys
